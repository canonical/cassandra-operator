#!/usr/bin/env python3
# Copyright 2025 Canonical Ltd.
# See LICENSE file for licensing details.

import json
import logging
import os
import subprocess
from contextlib import contextmanager
from ssl import CERT_NONE, PROTOCOL_TLS_CLIENT, SSLContext
from typing import Generator

import jubilant
import requests
import tenacity
from cassandra.auth import PlainTextAuthProvider
from cassandra.cluster import EXEC_PROFILE_DEFAULT, Cluster, ExecutionProfile, ResultSet, Session
from cassandra.policies import DCAwareRoundRobinPolicy, TokenAwarePolicy
from tenacity import Retrying, stop_after_delay, wait_fixed

logger = logging.getLogger(__name__)
COS_METRICS_PORT = 7071
CLIENT_CA_CERT = "client-ca-cert-secret"
DEFAULT_MICROK8S_CHANNEL = "1.32-strict/stable"


@contextmanager
def connect_cql(
    juju: jubilant.Juju,
    app_name: str,
    hosts: list[str],
    username: str | None = None,
    password: str | None = None,
    keyspace: str | None = None,
    client_ca: str | None = None,
    timeout: float | None = None,
) -> Generator[Session, None, None]:
    if username is None:
        username = "operator"
    if password is None:
        secrets = get_secrets_by_label(juju, f"cassandra-peers.{app_name}.app", app_name)
        assert len(secrets) == 1
        password = secrets[0]["operator-password"]

    assert len(hosts) > 0

    execution_profile = ExecutionProfile(
        load_balancing_policy=TokenAwarePolicy(DCAwareRoundRobinPolicy()),
        request_timeout=timeout or 10,
    )
    auth_provider = PlainTextAuthProvider(username=username, password=password)
    # TODO: get rid of retrying on connection.
    cluster = None
    session = None

    ssl_context = SSLContext(PROTOCOL_TLS_CLIENT)
    if client_ca:
        logger.info(f"Loading SSL context with cert: {client_ca}")

        # TODO: change for mTLS
        ssl_context.check_hostname = False
        ssl_context.verify_mode = CERT_NONE

        ssl_context.load_verify_locations(cadata=client_ca)
    else:
        logger.info("SSL context is disabled")
        ssl_context = None

    for attempt in Retrying(wait=wait_fixed(2), stop=stop_after_delay(120), reraise=True):
        with attempt:
            cluster = Cluster(
                auth_provider=auth_provider,
                contact_points=hosts,
                protocol_version=5,
                execution_profiles={EXEC_PROFILE_DEFAULT: execution_profile},
                ssl_context=ssl_context,
            )
            session = cluster.connect()
    assert cluster and session
    if keyspace:
        session.set_keyspace(keyspace)
    try:
        yield session
    finally:
        cluster.shutdown()


def get_db_users(juju, app_name, client_ca: str | None = None) -> set[str]:
    """Return a set of all Cassandra user names for the given application."""
    users: set[str] = set()

    with connect_cql(
        juju=juju, app_name=app_name, hosts=get_unit_addresses(juju, app_name), client_ca=client_ca
    ) as session:
        rows = session.execute("SELECT role FROM system_auth.roles;")
        users = {row.role for row in rows}

    return users


def keyspace_exists(juju, app_name, keyspace_name: str, client_ca: str | None = None) -> bool:
    """Check if the given Cassandra keyspace exists."""
    with connect_cql(
        juju=juju, app_name=app_name, hosts=get_unit_addresses(juju, app_name), client_ca=client_ca
    ) as session:
        query = """
        SELECT keyspace_name
        FROM system_schema.keyspaces
        WHERE keyspace_name = %s
        """
        result = session.execute(query, (keyspace_name,))
        return bool(result.one())


def table_exists(
    juju, app_name, keyspace_name: str, table_name: str, client_ca: str | None = None
) -> bool:
    """Check if the given table exists in the specified Cassandra keyspace."""
    with connect_cql(
        juju=juju, app_name=app_name, hosts=get_unit_addresses(juju, app_name), client_ca=client_ca
    ) as session:
        query = """
        SELECT table_name
        FROM system_schema.tables
        WHERE keyspace_name = %s AND table_name = %s
        """
        result = session.execute(query, (keyspace_name, table_name))
        return bool(result.one())


@tenacity.retry(
    retry=tenacity.retry_if_exception_type(AssertionError),
    stop=stop_after_delay(60),
    wait=wait_fixed(5),
    reraise=True,
)
def get_cluster_client_ca(juju: jubilant.Juju, app_name: str) -> str:
    certs: set[str] = set()

    for unit in get_unit_names(juju, app_name):
        client_ca = unit_secret_extract(
            juju,
            unit_name=unit,
            secret_name=CLIENT_CA_CERT,
        )

        if client_ca:
            certs.add(client_ca)

    if len(certs) != 1:
        logger.warning(
            f"Units have different or missing client CA certs ({len(certs)} found). Retrying..."
        )
        raise AssertionError(
            "Units have different client certificates, waiting for rotation to end"
        )

    return certs.pop()


def get_user_permissions(juju, app_name, username: str, client_ca: str | None = None) -> set[str]:
    """Return a set of permissions granted to the given Cassandra user."""
    with connect_cql(
        juju=juju,
        app_name=app_name,
        hosts=get_unit_addresses(juju, app_name),
        client_ca=client_ca,
    ) as session:
        rows = session.execute(f'LIST ALL PERMISSIONS OF "{username}";')
        return {row.permission for row in rows}


def get_secrets_by_label(juju: jubilant.Juju, label: str, owner: str) -> list[dict[str, str]]:
    secrets_meta_raw = juju.cli("secrets", "--format", "json", include_model=True)
    secrets_meta = json.loads(secrets_meta_raw)

    selected_secret_ids = []

    for secret_id in secrets_meta:
        if owner and not secrets_meta[secret_id]["owner"] == owner:
            continue
        if secrets_meta[secret_id]["label"] == label:
            selected_secret_ids.append(secret_id)

    if len(selected_secret_ids) == 0:
        return []

    secret_data_list = []

    for selected_secret_id in selected_secret_ids:
        secrets_data_raw = juju.cli(
            "show-secret", "--reveal", "--format", "json", selected_secret_id, include_model=True
        )

        logger.info(f"revealed secret {selected_secret_id}: {secrets_data_raw}")

        secret_data_list.append(
            json.loads(secrets_data_raw)[selected_secret_id]["content"]["Data"]
        )

    return secret_data_list


def check_tls(ip: str, port: int) -> bool:
    try:
        proc = subprocess.run(
            f"echo | openssl s_client -connect {ip}:{port}",
            shell=True,
            capture_output=True,
            text=True,
            timeout=5,
        )
    except subprocess.TimeoutExpired:
        logger.debug(f"OpenSSL timeout on {ip}:{port}")
        return False

    output = proc.stdout + proc.stderr

    if proc.returncode != 0:
        logger.debug(f"OpenSSL exited with code {proc.returncode} on {ip}:{port}")

    return "TLSv1.2" in output or "TLSv1.3" in output


def get_unit_address(juju: jubilant.Juju, app_name: str, unit_num) -> str:
    """Get the address for a unit."""
    status = juju.status()
    address = status.apps[app_name].units[f"{app_name}/{unit_num}"].public_address
    return address


def get_unit_addresses(juju: jubilant.Juju, app_name: str) -> list[str]:
    """Get the address for a unit."""
    units = juju.status().apps[app_name].units.values()
    addresses = [u.public_address for u in units]
    return addresses


def get_unit_names(juju: jubilant.Juju, app_name: str) -> list[str]:
    """Get the address for a unit."""
    units = juju.status().apps[app_name].units.items()
    addresses = [u[0] for u in units]
    return addresses


def check_node_is_up(juju: jubilant.Juju, app_name: str, unit_num: int, unit_addr: str) -> bool:
    nd_tool_status_raw = juju.ssh(
        target=f"{app_name}/{unit_num}",
        command="sudo snap run charmed-cassandra.nodetool status",
    )

    for line in nd_tool_status_raw.split("\n"):
        line = line.strip()
        if unit_addr in line:
            if line.startswith("UN "):
                return True
            else:
                return False

    return False


def run_script(script: str) -> None:
    """Run a script on Linux OS.

    Args:
       script (str): Bash script

    Raises:
       OSError: If the script run fails.
    """
    for line in script.split("\n"):
        command = line.strip()

        if not command or command.startswith("#"):
            continue

        logger.info(command)
        ret_code = os.system(command)

        if ret_code:
            raise OSError(f'command "{command}" failed with error code {ret_code}')


@contextmanager
def using_vm():
    old = os.environ.get("JUJU_CONTROLLER")
    os.environ["JUJU_CONTROLLER"] = get_vm_controller(jubilant.Juju())
    try:
        yield
    finally:
        if old is not None:
            os.environ["JUJU_CONTROLLER"] = old
        else:
            os.environ.pop("JUJU_CONTROLLER", None)


@contextmanager
def using_k8s():
    old = os.environ.get("JUJU_CONTROLLER")
    os.environ["JUJU_CONTROLLER"] = get_microk8s_controller(jubilant.Juju())
    try:
        yield
    finally:
        if old is not None:
            os.environ["JUJU_CONTROLLER"] = old
        else:
            os.environ.pop("JUJU_CONTROLLER", None)


def _get_microk8s_controller_name(juju: jubilant.Juju) -> str:
    controllers_raw = json.loads(
        jubilant.Juju().cli("controllers", "--format", "json", include_model=False)
    )

    for name, data in controllers_raw.get("controllers", {}).items():
        if data.get("cloud") == "microk8s":
            return name

    return ""


def get_vm_controller(juju: jubilant.Juju) -> str:
    """Return the localhost controller name, boots up a new one if not existent."""
    controllers_raw = json.loads(juju.cli("controllers", "--format", "json", include_model=False))

    for name, data in controllers_raw.get("controllers", {}).items():
        if data.get("cloud") == "localhost":
            logger.info(f"Localhost controller '{name}' exists, skipping setup...")
            return name

    jubilant.Juju().cli("bootstrap", "localhost", include_model=False)

    return _get_microk8s_controller_name(juju)


def get_microk8s_controller(juju: jubilant.Juju) -> str:
    """Return the microk8s controller name, boots up a new one if not existent."""
    controllers_raw = json.loads(juju.cli("controllers", "--format", "json", include_model=False))

    for name, data in controllers_raw.get("controllers", {}).items():
        if data.get("cloud") == "microk8s":
            logger.info(f"Microk8s controller '{name}' exists, skipping setup...")
            return name

    configure_microk8s()

    jubilant.Juju().cli("bootstrap", "microk8s", include_model=False)

    return _get_microk8s_controller_name(juju)


def configure_microk8s(channel: str = DEFAULT_MICROK8S_CHANNEL) -> None:
    """Install and configure MicroK8s with the given channel.

    Args:
        channel: The snap channel to install MicroK8s from (e.g., '1.32-strict').
    """
    user_env_var = os.environ.get("USER", "root")
    os.system("sudo apt install -y jq")

    ip_addr = subprocess.check_output(
        "ip -4 -j route get 2.2.2.2 | jq -r '.[] | .prefsrc'",
        shell=True,
        text=True,
        timeout=5,
        universal_newlines=True,
    ).strip()

    run_script(
        f"""
         # install microk8s
         sudo snap install microk8s --channel={channel}

         # configure microk8s
         sudo groupadd --non-unique --gid "$(getent group adm | cut -f3 -d:)" microk8s
         sudo usermod -a -G microk8s {user_env_var}
         mkdir -p ~/.kube
         chmod 0700 ~/.kube

         # ensure microk8s is up
         sudo microk8s status --wait-ready

         # enable required addons
         sudo microk8s enable dns
         sudo microk8s enable hostpath-storage
         sudo microk8s enable metallb:{ip_addr}-{ip_addr}

         # configure & bootstrap microk8s controller
         sudo mkdir -p /var/snap/juju/current/microk8s/credentials
         sudo microk8s config | sudo tee /var/snap/juju/current/microk8s/credentials/client.config
         sudo chown -R {user_env_var}:{user_env_var} /var/snap/juju/current/microk8s/credentials
         sleep 90
        """
    )


def prometheus_exporter_data(host: str) -> str | None:
    """Check if a given host has metric service available and it is publishing."""
    url = f"http://{host}:{COS_METRICS_PORT}/metrics"
    logger.info(f"prometheus_exporter_data making request: {url}")
    try:
        response = requests.get(url)
    except requests.exceptions.RequestException as e:
        logger.info(f"prometheus_exporter_data exception: {e}")
        return None

    if response.status_code == 200:
        return response.text

    return None


def all_prometheus_exporters_data(juju: jubilant.Juju, check_field: str, app_name: str) -> bool:
    """Check if a all units has metric service available and publishing."""
    result = True
    status = juju.status()
    for unit in status.apps[app_name].units.values():
        result = result and check_field in (prometheus_exporter_data(unit.public_address) or "")
    return result


<<<<<<< HEAD
def get_peer_app_data(juju: jubilant.Juju, app_name: str, peer_name: str) -> dict[str, str]:
    """Return peer relation application data for the given app as a dict."""
    unit_name = next(iter(juju.status().apps[app_name].units))

    result = juju.cli("show-unit", unit_name, "--format", "json")
    unit_info = json.loads(result)
    unit_data = unit_info[unit_name]

    for rel in unit_data.get("relation-info", []):
        if rel["endpoint"] == peer_name:
            app_data = rel.get("application-data", {})
            return {k: str(v) for k, v in app_data.items()}

    raise RuntimeError(f"No peer relation data found for application {app_name}")


def unit_secret_extract(juju: jubilant.Juju, unit_name: str, secret_name: str) -> str | None:
    user_secret = get_secrets_by_label(
        juju,
        label=f"cassandra-peers.{unit_name.split('/')[0]}.unit",
        owner=unit_name,
    )

    for secret in user_secret:
        if found := secret.get(secret_name):
            return found

    return None


def app_secret_extract(juju: jubilant.Juju, cluster_name: str, secret_name: str) -> str | None:
    user_secret = get_secrets_by_label(
        juju,
        label=f"cassandra-peers.{cluster_name}.app",
        owner=cluster_name,
    )

    for secret in user_secret:
        if found := secret.get(secret_name):
            return found

    return None
=======
def get_hosts(juju: jubilant.Juju, app_name: str, unit_name: str = "") -> list[str]:
    """Return list of host addresses for the given app.

    Adding unit_name will prioritize a specific unit host address.
    """
    units = juju.status().apps[app_name].units
    if unit_name:
        if unit_name not in units:
            raise ValueError(f"Unit {unit_name} not found in app {app_name}")
        return [units[unit_name].public_address] + [
            u.public_address for name, u in units.items() if name != unit_name
        ]
    return [u.public_address for u in units.values()]


def prepare_keyspace_and_table(
    juju: jubilant.Juju, app_name: str, ks: str = "test", table: str = "kv", unit_name: str = ""
) -> tuple[str, str]:
    """Create test keyspace and table."""
    hosts = get_hosts(juju, app_name, unit_name)

    with connect_cql(juju=juju, app_name=app_name, hosts=hosts, timeout=300) as session:
        session.execute(
            f"CREATE KEYSPACE IF NOT EXISTS {ks} "
            "WITH replication = {'class': 'SimpleStrategy', 'replication_factor': 3}"
        )
        session.set_keyspace(ks)
        session.execute(f"CREATE TABLE IF NOT EXISTS {table} (id INT PRIMARY KEY, value TEXT)")
    return ks, table


def write_n_rows(
    juju: jubilant.Juju, app_name: str, ks: str, table: str, n: int = 100, unit_name: str = ""
) -> dict[int, str]:
    """Write n rows to the table."""
    hosts = get_hosts(juju, app_name, unit_name)

    with connect_cql(
        juju=juju, app_name=app_name, hosts=hosts, timeout=300, keyspace=ks
    ) as session:
        for i in range(n):
            session.execute(
                f"INSERT INTO {table} (id, value) VALUES (%s, %s)",
                (i, f"msg-{i}"),
            )

    return {i: f"msg-{i}" for i in range(n)}


def read_n_rows(
    juju: jubilant.Juju, app_name: str, ks: str, table: str, n: int = 100, unit_name: str = ""
) -> dict[int, str]:
    """Check that table have exactly n rows."""
    hosts = get_hosts(juju, app_name, unit_name)

    got = {}
    with connect_cql(
        juju=juju, app_name=app_name, hosts=hosts, timeout=300, keyspace=ks
    ) as session:
        res = session.execute(f"SELECT id, value FROM {table}")
        assert isinstance(res, ResultSet)
        rows = res.all()
        if len(rows) != n:
            return got

        got = {row.id: row.value for row in rows}

    return got


def assert_rows(wrote: dict[int, str], got: dict[int, str]) -> None:
    """Assert rows are equal."""
    assert len(got) == len(wrote), f"Expected {len(wrote)} rows, got {len(got)}"
    assert got == wrote, "Row data mismatch"
>>>>>>> 7907d924
<|MERGE_RESOLUTION|>--- conflicted
+++ resolved
@@ -85,49 +85,6 @@
         cluster.shutdown()
 
 
-def get_db_users(juju, app_name, client_ca: str | None = None) -> set[str]:
-    """Return a set of all Cassandra user names for the given application."""
-    users: set[str] = set()
-
-    with connect_cql(
-        juju=juju, app_name=app_name, hosts=get_unit_addresses(juju, app_name), client_ca=client_ca
-    ) as session:
-        rows = session.execute("SELECT role FROM system_auth.roles;")
-        users = {row.role for row in rows}
-
-    return users
-
-
-def keyspace_exists(juju, app_name, keyspace_name: str, client_ca: str | None = None) -> bool:
-    """Check if the given Cassandra keyspace exists."""
-    with connect_cql(
-        juju=juju, app_name=app_name, hosts=get_unit_addresses(juju, app_name), client_ca=client_ca
-    ) as session:
-        query = """
-        SELECT keyspace_name
-        FROM system_schema.keyspaces
-        WHERE keyspace_name = %s
-        """
-        result = session.execute(query, (keyspace_name,))
-        return bool(result.one())
-
-
-def table_exists(
-    juju, app_name, keyspace_name: str, table_name: str, client_ca: str | None = None
-) -> bool:
-    """Check if the given table exists in the specified Cassandra keyspace."""
-    with connect_cql(
-        juju=juju, app_name=app_name, hosts=get_unit_addresses(juju, app_name), client_ca=client_ca
-    ) as session:
-        query = """
-        SELECT table_name
-        FROM system_schema.tables
-        WHERE keyspace_name = %s AND table_name = %s
-        """
-        result = session.execute(query, (keyspace_name, table_name))
-        return bool(result.one())
-
-
 @tenacity.retry(
     retry=tenacity.retry_if_exception_type(AssertionError),
     stop=stop_after_delay(60),
@@ -163,7 +120,7 @@
     with connect_cql(
         juju=juju,
         app_name=app_name,
-        hosts=get_unit_addresses(juju, app_name),
+        hosts=get_hosts(juju, app_name),
         client_ca=client_ca,
     ) as session:
         rows = session.execute(f'LIST ALL PERMISSIONS OF "{username}";')
@@ -227,13 +184,6 @@
     status = juju.status()
     address = status.apps[app_name].units[f"{app_name}/{unit_num}"].public_address
     return address
-
-
-def get_unit_addresses(juju: jubilant.Juju, app_name: str) -> list[str]:
-    """Get the address for a unit."""
-    units = juju.status().apps[app_name].units.values()
-    addresses = [u.public_address for u in units]
-    return addresses
 
 
 def get_unit_names(juju: jubilant.Juju, app_name: str) -> list[str]:
@@ -420,7 +370,6 @@
     return result
 
 
-<<<<<<< HEAD
 def get_peer_app_data(juju: jubilant.Juju, app_name: str, peer_name: str) -> dict[str, str]:
     """Return peer relation application data for the given app as a dict."""
     unit_name = next(iter(juju.status().apps[app_name].units))
@@ -463,7 +412,7 @@
             return found
 
     return None
-=======
+
 def get_hosts(juju: jubilant.Juju, app_name: str, unit_name: str = "") -> list[str]:
     """Return list of host addresses for the given app.
 
@@ -478,6 +427,47 @@
         ]
     return [u.public_address for u in units.values()]
 
+def get_db_users(juju, app_name, client_ca: str | None = None) -> set[str]:
+    """Return a set of all Cassandra user names for the given application."""
+    users: set[str] = set()
+
+    with connect_cql(
+        juju=juju, app_name=app_name, hosts=get_hosts(juju, app_name), client_ca=client_ca
+    ) as session:
+        rows = session.execute("SELECT role FROM system_auth.roles;")
+        users = {row.role for row in rows}
+
+    return users
+
+
+def keyspace_exists(juju, app_name, keyspace_name: str, client_ca: str | None = None) -> bool:
+    """Check if the given Cassandra keyspace exists."""
+    with connect_cql(
+        juju=juju, app_name=app_name, hosts=get_hosts(juju, app_name), client_ca=client_ca
+    ) as session:
+        query = """
+        SELECT keyspace_name
+        FROM system_schema.keyspaces
+        WHERE keyspace_name = %s
+        """
+        result = session.execute(query, (keyspace_name,))
+        return bool(result.one())
+
+
+def table_exists(
+    juju, app_name, keyspace_name: str, table_name: str, client_ca: str | None = None
+) -> bool:
+    """Check if the given table exists in the specified Cassandra keyspace."""
+    with connect_cql(
+        juju=juju, app_name=app_name, hosts=get_hosts(juju, app_name), client_ca=client_ca
+    ) as session:
+        query = """
+        SELECT table_name
+        FROM system_schema.tables
+        WHERE keyspace_name = %s AND table_name = %s
+        """
+        result = session.execute(query, (keyspace_name, table_name))
+        return bool(result.one())
 
 def prepare_keyspace_and_table(
     juju: jubilant.Juju, app_name: str, ks: str = "test", table: str = "kv", unit_name: str = ""
@@ -537,5 +527,4 @@
 def assert_rows(wrote: dict[int, str], got: dict[int, str]) -> None:
     """Assert rows are equal."""
     assert len(got) == len(wrote), f"Expected {len(wrote)} rows, got {len(got)}"
-    assert got == wrote, "Row data mismatch"
->>>>>>> 7907d924
+    assert got == wrote, "Row data mismatch"