#!/usr/bin/env python3
# Copyright 2025 Canonical Ltd.
# See LICENSE file for licensing details.

import logging
from pathlib import Path

import jubilant
<<<<<<< HEAD
=======
from helpers import connect_cql, get_secrets_by_label, get_unit_address
>>>>>>> b5ca17a5
from pytest import raises

from integration.helpers.cassandra import connect_cql
from integration.helpers.juju import get_address, get_secrets_by_label

logger = logging.getLogger(__name__)


def test_deploy_bad_custom_secret(
    juju: jubilant.Juju, cassandra_charm: Path, app_name: str
) -> None:
    custom_secret = juju.add_secret("custom_secret", {"foo": "bar"})

    juju.deploy(
        cassandra_charm,
        app=app_name,
        config={"profile": "testing", "system-users": custom_secret},
    )

    juju.cli("grant-secret", "custom_secret", app_name)

    juju.wait(jubilant.all_blocked)


def test_update_custom_secret(juju: jubilant.Juju, app_name: str) -> None:
    juju.cli("update-secret", "custom_secret", "operator=custom_password")

    juju.wait(
        ready=lambda status: jubilant.all_agents_idle(status) and jubilant.all_active(status),
        delay=10,
        timeout=300,
    )

    secrets = get_secrets_by_label(juju, f"cassandra-peers.{app_name}.app", app_name)
    assert len(secrets) == 1 and secrets[0].get("operator-password") == "custom_password"
    with connect_cql(
        juju=juju, app_name=app_name, hosts=[get_unit_address(juju, app_name, 0)]
    ) as session:
        session.execute(
            "CREATE KEYSPACE test "
            "WITH replication = {'class': 'SimpleStrategy', 'replication_factor': 1}"
        )
        session.set_keyspace("test")
        session.execute("CREATE TABLE test(message TEXT PRIMARY KEY)")


def test_change_custom_secret(juju: jubilant.Juju, app_name: str) -> None:
    custom_secret_second = juju.add_secret(
        "custom_secret_second", {"operator": "custom_password_second"}
    )
    juju.cli("grant-secret", "custom_secret_second", app_name)

    juju.config(app=app_name, values={"profile": "testing", "system-users": custom_secret_second})
    juju.wait(
        ready=lambda status: jubilant.all_agents_idle(status) and jubilant.all_active(status),
        delay=10,
        timeout=300,
    )

    secrets = get_secrets_by_label(juju, f"cassandra-peers.{app_name}.app", app_name)
    assert len(secrets) == 1 and secrets[0].get("operator-password") == "custom_password_second"
    with connect_cql(
        juju=juju, app_name=app_name, hosts=[get_unit_address(juju, app_name, 0)], keyspace="test"
    ) as session:
        session.execute("INSERT INTO test(message) VALUES ('hello')")


def test_remove_custom_secret(juju: jubilant.Juju, app_name: str) -> None:
    juju.config(app=app_name, values={"profile": "testing", "system-users": ""})
    juju.wait(
        ready=lambda status: jubilant.all_agents_idle(status) and jubilant.all_active(status),
        delay=10,
        timeout=300,
    )

    juju.cli("update-secret", "custom_secret_second", "operator=custom_password_third")
    juju.wait(
        ready=lambda status: jubilant.all_agents_idle(status) and jubilant.all_active(status),
        delay=10,
        timeout=300,
    )

    secrets = get_secrets_by_label(juju, f"cassandra-peers.{app_name}.app", app_name)
    assert len(secrets) == 1 and secrets[0].get("operator-password") == "custom_password_second"
    with connect_cql(
        juju=juju, app_name=app_name, hosts=[get_unit_address(juju, app_name, 0)], keyspace="test"
    ) as session:
        session.execute("INSERT INTO test(message) VALUES ('world')")


def test_bad_credentials(juju: jubilant.Juju, app_name: str) -> None:
    with raises(match="AuthenticationFailed"):
        with connect_cql(
            juju=juju,
            app_name=app_name,
            hosts=[get_unit_address(juju, app_name, 0)],
            username="bad",
            keyspace="test",
        ) as session:
            session.execute("INSERT INTO test(message) VALUES ('bad')")

    with raises(match="AuthenticationFailed"):
        with connect_cql(
            juju=juju,
            app_name=app_name,
            hosts=[get_unit_address(juju, app_name, 0)],
            password="bad",
            keyspace="test",
        ) as session:
            session.execute("INSERT INTO test(message) VALUES ('password')")<|MERGE_RESOLUTION|>--- conflicted
+++ resolved
@@ -6,14 +6,10 @@
 from pathlib import Path
 
 import jubilant
-<<<<<<< HEAD
-=======
-from helpers import connect_cql, get_secrets_by_label, get_unit_address
->>>>>>> b5ca17a5
 from pytest import raises
 
 from integration.helpers.cassandra import connect_cql
-from integration.helpers.juju import get_address, get_secrets_by_label
+from integration.helpers.juju import get_hosts, get_secrets_by_label
 
 logger = logging.getLogger(__name__)
 
@@ -45,9 +41,7 @@
 
     secrets = get_secrets_by_label(juju, f"cassandra-peers.{app_name}.app", app_name)
     assert len(secrets) == 1 and secrets[0].get("operator-password") == "custom_password"
-    with connect_cql(
-        juju=juju, app_name=app_name, hosts=[get_unit_address(juju, app_name, 0)]
-    ) as session:
+    with connect_cql(juju=juju, app_name=app_name, hosts=get_hosts(juju, app_name)) as session:
         session.execute(
             "CREATE KEYSPACE test "
             "WITH replication = {'class': 'SimpleStrategy', 'replication_factor': 1}"
@@ -72,7 +66,7 @@
     secrets = get_secrets_by_label(juju, f"cassandra-peers.{app_name}.app", app_name)
     assert len(secrets) == 1 and secrets[0].get("operator-password") == "custom_password_second"
     with connect_cql(
-        juju=juju, app_name=app_name, hosts=[get_unit_address(juju, app_name, 0)], keyspace="test"
+        juju=juju, app_name=app_name, hosts=get_hosts(juju, app_name), keyspace="test"
     ) as session:
         session.execute("INSERT INTO test(message) VALUES ('hello')")
 
@@ -95,7 +89,7 @@
     secrets = get_secrets_by_label(juju, f"cassandra-peers.{app_name}.app", app_name)
     assert len(secrets) == 1 and secrets[0].get("operator-password") == "custom_password_second"
     with connect_cql(
-        juju=juju, app_name=app_name, hosts=[get_unit_address(juju, app_name, 0)], keyspace="test"
+        juju=juju, app_name=app_name, hosts=get_hosts(juju, app_name), keyspace="test"
     ) as session:
         session.execute("INSERT INTO test(message) VALUES ('world')")
 
@@ -105,7 +99,7 @@
         with connect_cql(
             juju=juju,
             app_name=app_name,
-            hosts=[get_unit_address(juju, app_name, 0)],
+            hosts=get_hosts(juju, app_name),
             username="bad",
             keyspace="test",
         ) as session:
@@ -115,7 +109,7 @@
         with connect_cql(
             juju=juju,
             app_name=app_name,
-            hosts=[get_unit_address(juju, app_name, 0)],
+            hosts=get_hosts(juju, app_name),
             password="bad",
             keyspace="test",
         ) as session:
