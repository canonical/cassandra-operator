--- conflicted
+++ resolved
@@ -6,21 +6,15 @@
 from pathlib import Path
 
 import jubilant
-<<<<<<< HEAD
 
 from integration.helpers.cassandra import check_tls
-from integration.helpers.juju import check_node_is_up, get_address, get_secrets_by_label
-from integration.helpers.types import IntegrationTestsCharms
-=======
-from help_types import IntegrationTestsCharms
-from helpers import (
+from integration.helpers.juju import (
     check_node_is_up,
-    check_tls,
-    get_unit_address,
+    get_hosts,
     get_unit_names,
     unit_secret_extract,
 )
->>>>>>> b5ca17a5
+from integration.helpers.types import IntegrationTestsCharms
 
 logger = logging.getLogger(__name__)
 
@@ -61,8 +55,8 @@
     num_unit = 0
 
     unit_addreses = [
-        get_unit_address(juju=juju, app_name=app_name, unit_num=0),
-        get_unit_address(juju=juju, app_name=app_name, unit_num=1),
+        get_hosts(juju=juju, app_name=app_name, unit_name=f"{app_name}/0")[0],
+        get_hosts(juju=juju, app_name=app_name, unit_name=f"{app_name}/1")[0],
     ]
 
     peer_ca = unit_secret_extract(
@@ -89,8 +83,8 @@
     num_unit = 0
 
     unit_addreses = [
-        get_unit_address(juju=juju, app_name=app_name, unit_num=0),
-        get_unit_address(juju=juju, app_name=app_name, unit_num=1),
+        get_hosts(juju=juju, app_name=app_name, unit_name=f"{app_name}/0")[0],
+        get_hosts(juju=juju, app_name=app_name, unit_name=f"{app_name}/1")[0],
     ]
 
     peer_ca_1 = unit_secret_extract(
@@ -138,8 +132,8 @@
     num_unit = 0
 
     unit_addreses = [
-        get_unit_address(juju=juju, app_name=app_name, unit_num=0),
-        get_unit_address(juju=juju, app_name=app_name, unit_num=1),
+        get_hosts(juju=juju, app_name=app_name, unit_name=f"{app_name}/0")[0],
+        get_hosts(juju=juju, app_name=app_name, unit_name=f"{app_name}/1")[0],
     ]
 
     juju.integrate(f"{charm_versions.tls.app}:certificates", f"{app_name}:client-certificates")
@@ -213,8 +207,8 @@
     num_unit = 0
 
     unit_addreses = [
-        get_unit_address(juju=juju, app_name=app_name, unit_num=0),
-        get_unit_address(juju=juju, app_name=app_name, unit_num=1),
+        get_hosts(juju=juju, app_name=app_name, unit_name=f"{app_name}/0")[0],
+        get_hosts(juju=juju, app_name=app_name, unit_name=f"{app_name}/1")[0],
     ]
 
     logger.info("[test_disable_peer_self_signed_tls] Get peer ca 1")
@@ -262,8 +256,8 @@
     num_unit = 0
 
     unit_addreses = [
-        get_unit_address(juju=juju, app_name=app_name, unit_num=0),
-        get_unit_address(juju=juju, app_name=app_name, unit_num=1),
+        get_hosts(juju=juju, app_name=app_name, unit_name=f"{app_name}/0")[0],
+        get_hosts(juju=juju, app_name=app_name, unit_name=f"{app_name}/1")[0],
     ]
 
     juju.remove_relation(
