#!/usr/bin/env python3
# Copyright 2025 Canonical Ltd.
# See LICENSE file for licensing details.

import contextlib
import logging
import os
import secrets
from pathlib import Path
from typing import Generator

import jubilant
import pytest
import yaml

from integration.helpers.continuous_writes import ContinuousWrites
from integration.helpers.juju import get_microk8s_controller, using_k8s, using_vm
from integration.helpers.types import IntegrationTestsCharms, TestCharm

logger = logging.getLogger(__name__)


@contextlib.contextmanager
def temp_model_named(
    model: str, keep: bool = False, controller: str | None = None
) -> Generator[jubilant.Juju, None, None]:
    """Context manager to create a temporary model for running tests in."""
    juju = jubilant.Juju()

    if not model:
        model = "jubilant-" + secrets.token_hex(4)  # 4 bytes (8 hex digits) should be plenty
    try:
        juju.add_model(model, controller=controller, config={"update-status-hook-interval": "60s"})
    except Exception as e:
        if "already exists" not in str(e):
            raise e
        logger.warning("Model %s already exists, reusing", model)

    try:
        yield juju
    finally:
        if not keep:
            juju.destroy_model(model, destroy_storage=True, force=True)


@pytest.fixture(scope="module")
def juju(request: pytest.FixtureRequest) -> Generator[jubilant.Juju, None, None]:
    keep_models = bool(request.config.getoption("--keep-models"))
    test_model_name = request.config.getoption("--model-name") or ""

    with using_vm():
        with temp_model_named(
            test_model_name,
            keep=keep_models,
            controller=os.environ["JUJU_CONTROLLER"],
        ) as juju_local:
            juju_local.wait_timeout = 10 * 60

            yield juju_local  # run the test

            if request.session.testsfailed:
                log = juju_local.debug_log(limit=300)
                print(log, end="")


@pytest.fixture(scope="module")
def juju_k8s(request: pytest.FixtureRequest) -> Generator[jubilant.Juju, None, None]:
    microk8s = get_microk8s_controller(jubilant.Juju())

    if not microk8s:
        raise ValueError("microk8s controller is not ready")

    keep_models = bool(request.config.getoption("--keep-models"))
    test_model_name = request.config.getoption("--model-name") or ""

    with using_k8s():
        with temp_model_named(
            test_model_name,
            keep=keep_models,
            controller=os.environ["JUJU_CONTROLLER"],
        ) as juju_k8s:
            juju_k8s.wait_timeout = 10 * 60

            yield juju_k8s  # run the test

            if request.session.testsfailed:
                log = juju_k8s.debug_log(limit=300)
                print(log, end="")


def pytest_addoption(parser) -> None:
    parser.addoption(
        "--keep-models",
        action="store_true",
        default=False,
        help="keep temporarily-created models",
    )

    parser.addoption(
        "--model-name",
        action="store",
        default="",
        help="name for testing models",
    )


@pytest.fixture(scope="module")
def charm_versions() -> IntegrationTestsCharms:
    return IntegrationTestsCharms(
        tls=TestCharm(
            name="self-signed-certificates",
            channel="1/stable",
            revision=317,
            base="ubuntu@24.04",
            alias="self-signed-certificates",
        ),
    )


@pytest.fixture(scope="module")
def cassandra_charm() -> Path:
    """Path to the packed cassandra charm."""
    if not (path := next(iter(Path.cwd().glob("*.charm")), None)):
        raise FileNotFoundError("Could not find packed cassandra charm.")

    return path


@pytest.fixture(scope="module")
def requirer_charm() -> Path:
    """Path to the packed cassandra charm."""
    if not (
        path := next(
            iter((Path.cwd() / "tests" / "integration" / "application-charm").glob("*.charm")),
            None,
        )
    ):
        raise FileNotFoundError("Could not find packed requirer charm.")

    return path


@pytest.fixture(scope="module")
def app_name() -> str:
    metadata = yaml.safe_load(Path("./metadata.yaml").read_text())
    return metadata["name"]


@pytest.fixture(scope="module")
<<<<<<< HEAD
def continuous_writes(request) -> Generator[ContinuousWrites, None, None]:
    cw = ContinuousWrites()

    def cleanup():
        if getattr(cw, "process", None) and cw.process.is_alive():
            cw.stop_event.set()
            cw.process.terminate()
            cw.process.join(5)
            logging.warning("ContinuousWrites process was force-terminated during cleanup")

    request.addfinalizer(cleanup)

    yield cw
=======
def requirer_app_name() -> str:
    metadata = yaml.safe_load(
        Path("./tests/integration/application-charm/metadata.yaml").read_text()
    )
    return metadata["name"]
>>>>>>> b5ca17a5
<|MERGE_RESOLUTION|>--- conflicted
+++ resolved
@@ -147,7 +147,6 @@
 
 
 @pytest.fixture(scope="module")
-<<<<<<< HEAD
 def continuous_writes(request) -> Generator[ContinuousWrites, None, None]:
     cw = ContinuousWrites()
 
@@ -161,10 +160,11 @@
     request.addfinalizer(cleanup)
 
     yield cw
-=======
+
+
+@pytest.fixture(scope="module")
 def requirer_app_name() -> str:
     metadata = yaml.safe_load(
         Path("./tests/integration/application-charm/metadata.yaml").read_text()
     )
-    return metadata["name"]
->>>>>>> b5ca17a5
+    return metadata["name"]