--- conflicted
+++ resolved
@@ -13,7 +13,6 @@
 
 BOOTSTRAP_RELATION = "bootstrap"
 
-<<<<<<< HEAD
 def test_start_leader():
     """Leader should render all required configs and start workload."""
     ctx = testing.Context(CassandraCharm)
@@ -24,9 +23,6 @@
     with (
         patch("managers.config.ConfigManager.render_env") as render_env,
         patch("managers.config.ConfigManager.render_cassandra_config") as render_cassandra_config,
-        patch("events.cassandra.CassandraEvents._check_and_set_certificates", return_value=True),
-        patch("core.state.UnitContext.keystore_password", new_callable=PropertyMock(return_value="keystore_password")),
-        patch("core.state.UnitContext.truststore_password", new_callable=PropertyMock(return_value="truststore_password")),
         patch("charm.CassandraWorkload") as workload,
         patch(
             "managers.cluster.ClusterManager.is_healthy",
@@ -39,33 +35,6 @@
         workload.return_value.restart.assert_called_once()
         assert state.unit_status == ops.ActiveStatus()
 
-# def test_start_leader():
-#     """Leader should render all required configs and start workload."""
-#     ctx = testing.Context(CassandraCharm)
-#     relation = testing.PeerRelation(id=1, endpoint=PEER_RELATION)
-#     bootstrap_relation = testing.PeerRelation(id=2, endpoint=BOOTSTRAP_RELATION)
-#     state = testing.State(leader=True, relations={relation, bootstrap_relation})
-
-#     with (
-#         patch("managers.config.ConfigManager.render_env") as render_env,
-#         patch("managers.config.ConfigManager.render_cassandra_config") as render_cassandra_config,
-#         patch("charm.CassandraWorkload") as workload,
-#         patch(
-#             "managers.cluster.ClusterManager.is_healthy",
-#             new_callable=PropertyMock(return_value=True),
-#         ),
-#         patch("events.cassandra.CassandraEvents._check_and_set_certificates", return_value=True),
-#         patch("core.state.UnitContext.keystore_password", new_callable=PropertyMock(return_value="keystore_password")),
-#         patch("core.state.UnitContext.truststore_password", new_callable=PropertyMock(return_value="truststore_password")),
-#         patch("core.state.TLSContext.bundle", new_callable=PropertyMock(return_value=[])),
-#         patch("core.state.TLSContext.ready", new_callable=PropertyMock(return_value=True)),
-#     ):
-#         state = ctx.run(ctx.on.start(), state)
-#         render_env.assert_called()
-#         render_cassandra_config.assert_called()
-#         workload.return_value.restart.assert_called_once()
-#         assert state.unit_status == ops.ActiveStatus()
-
 
 def test_start_subordinate_only_after_leader_active():
     """Subordinate should start only after leader initialized cluster."""
@@ -77,113 +46,11 @@
         patch("managers.config.ConfigManager.render_env"),
         patch("managers.config.ConfigManager.render_cassandra_config"),
         patch("charm.CassandraWorkload"),
-        patch("core.state.UnitContext.keystore_password", new_callable=PropertyMock(return_value="keystore_password")),   
-        patch("core.state.UnitContext.truststore_password", new_callable=PropertyMock(return_value="truststore_password")), 
-        patch("core.state.TLSContext.private_key", new_callable=PropertyMock(return_value=MagicMock())),
-        patch("core.state.TLSContext.csr", new_callable=PropertyMock(return_value=MagicMock())),
-        patch("core.state.TLSContext.certificate", new_callable=PropertyMock(return_value=MagicMock())),
-        patch("core.state.TLSContext.ca", new_callable=PropertyMock(return_value=MagicMock())),
-        patch("core.state.TLSContext.chain", new_callable=PropertyMock(return_value=MagicMock())),
-        patch("core.state.TLSContext.bundle", new_callable=PropertyMock(return_value=MagicMock())),    
-=======
-
-def test_start_leader():
-    """Leader should render all required configs and start workload."""
-    ctx = testing.Context(CassandraCharm)
-    relation = testing.PeerRelation(id=1, endpoint=PEER_RELATION)
-    bootstrap_relation = testing.PeerRelation(id=2, endpoint=BOOTSTRAP_RELATION)
-    state = testing.State(leader=True, relations={relation, bootstrap_relation})
-
-    with (
-        patch("managers.config.ConfigManager.render_env") as render_env,
-        patch("managers.config.ConfigManager.render_cassandra_config") as render_cassandra_config,
-        patch("charm.CassandraWorkload") as workload,
->>>>>>> b4105ed3
         patch(
             "charms.rolling_ops.v0.rollingops.RollingOpsManager._on_acquire_lock", autospec=True
         ) as bootstrap,
     ):
         state = ctx.run(ctx.on.start(), state)
-<<<<<<< HEAD
-        bootstrap.assert_not_called()
-
-        relation = testing.PeerRelation(
-            id=1, endpoint=PEER_RELATION, local_app_data={"cluster_state": "active"}
-        )
-        state = testing.State(leader=False, relations={relation})
-=======
-        render_env.assert_called()
-        render_cassandra_config.assert_called()
-        workload.return_value.restart.assert_called_once()
-        assert state.unit_status == ops.ActiveStatus()
->>>>>>> b4105ed3
-
-        state = ctx.run(ctx.on.start(), state)
-        bootstrap.assert_called_once()
-
-<<<<<<< HEAD
-
-def test_start_invalid_config():
-    """Both leader and subordinate should wait for config to be fixed prior starting workload."""
-    ctx = testing.Context(CassandraCharm)
-    relation = testing.PeerRelation(id=1, endpoint=PEER_RELATION)
-    state = testing.State(leader=True, relations={relation}, config={"profile": "invalid"})
-=======
-def test_start_subordinate_only_after_leader_active():
-    """Subordinate should start only after leader initialized cluster."""
-    ctx = testing.Context(CassandraCharm)
-    relation = testing.PeerRelation(id=1, endpoint=PEER_RELATION)
-    state = testing.State(leader=False, relations={relation})
->>>>>>> b4105ed3
-
-    with (
-        patch("managers.config.ConfigManager.render_env"),
-        patch("managers.config.ConfigManager.render_cassandra_config"),
-<<<<<<< HEAD
-        patch("charm.CassandraWorkload") as workload,
-        patch("core.state.UnitContext.keystore_password", new_callable=PropertyMock(return_value="keystore_password")),
-        patch("core.state.UnitContext.truststore_password", new_callable=PropertyMock(return_value="truststore_password")),
-        patch("core.state.TLSContext.private_key", new_callable=PropertyMock(return_value=MagicMock())),
-        patch("core.state.TLSContext.csr", new_callable=PropertyMock(return_value=MagicMock())),
-        patch("core.state.TLSContext.certificate", new_callable=PropertyMock(return_value=MagicMock())),
-        patch("core.state.TLSContext.ca", new_callable=PropertyMock(return_value=MagicMock())),
-        patch("core.state.TLSContext.chain", new_callable=PropertyMock(return_value=MagicMock())),
-        patch("core.state.TLSContext.bundle", new_callable=PropertyMock(return_value=MagicMock())),
-=======
-        patch("charm.CassandraWorkload"),
->>>>>>> b4105ed3
-        patch(
-            "charms.rolling_ops.v0.rollingops.RollingOpsManager._on_acquire_lock", autospec=True
-        ) as bootstrap,
-    ):
-        state = ctx.run(ctx.on.start(), state)
-<<<<<<< HEAD
-        workload.return_value.restart.assert_not_called()
-
-        state = testing.State(leader=False, relations={relation})
-
-        state = ctx.run(ctx.on.start(), state)
-        bootstrap.assert_not_called()
-
-
-def test_config_changed_invalid_config():
-    """Charm should enter BlockedStatus if config is invalid during config_changed event."""
-    ctx = testing.Context(CassandraCharm)
-    relation = testing.PeerRelation(id=1, endpoint=PEER_RELATION)
-    state = testing.State(leader=True, relations={relation}, config={"profile": "invalid"})
-
-    with (
-        patch("managers.config.ConfigManager.render_env"),
-        patch("managers.config.ConfigManager.render_cassandra_config"),
-        patch("core.state.UnitContext.keystore_password", new_callable=PropertyMock(return_value="keystore_password")),
-        patch("core.state.UnitContext.truststore_password", new_callable=PropertyMock(return_value="truststore_password")),
-        patch("core.state.TLSContext.private_key", new_callable=PropertyMock(return_value=MagicMock())),
-        patch("core.state.TLSContext.csr", new_callable=PropertyMock(return_value=MagicMock())),
-        patch("core.state.TLSContext.certificate", new_callable=PropertyMock(return_value=MagicMock())),
-        patch("core.state.TLSContext.ca", new_callable=PropertyMock(return_value=MagicMock())),
-        patch("core.state.TLSContext.chain", new_callable=PropertyMock(return_value=MagicMock())),
-        patch("core.state.TLSContext.bundle", new_callable=PropertyMock(return_value=MagicMock())),
-=======
         bootstrap.assert_not_called()
 
         relation = testing.PeerRelation(
@@ -227,7 +94,6 @@
     with (
         patch("managers.config.ConfigManager.render_env"),
         patch("managers.config.ConfigManager.render_cassandra_config"),
->>>>>>> b4105ed3
         patch("charm.CassandraWorkload"),
     ):
         state = ctx.run(ctx.on.config_changed(), state)
@@ -243,17 +109,6 @@
     with (
         patch("managers.config.ConfigManager.render_env") as render_env,
         patch("charm.CassandraWorkload") as workload,
-<<<<<<< HEAD
-        patch("core.state.UnitContext.keystore_password", new_callable=PropertyMock(return_value="keystore_password")),
-        patch("core.state.UnitContext.truststore_password", new_callable=PropertyMock(return_value="truststore_password")),
-        patch("core.state.TLSContext.private_key", new_callable=PropertyMock(return_value=MagicMock())),
-        patch("core.state.TLSContext.csr", new_callable=PropertyMock(return_value=MagicMock())),
-        patch("core.state.TLSContext.certificate", new_callable=PropertyMock(return_value=MagicMock())),
-        patch("core.state.TLSContext.ca", new_callable=PropertyMock(return_value=MagicMock())),
-        patch("core.state.TLSContext.chain", new_callable=PropertyMock(return_value=MagicMock())),
-        patch("core.state.TLSContext.bundle", new_callable=PropertyMock(return_value=MagicMock())),
-=======
->>>>>>> b4105ed3
         patch(
             "managers.cluster.ClusterManager.is_healthy",
             new_callable=PropertyMock(return_value=True),
