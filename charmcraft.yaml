# Copyright 2025 Canonical Ltd.
# See LICENSE file for licensing details.
type: charm
platforms:
  ubuntu@24.04:amd64:

charm-libs:
  - lib: operator_libs_linux.snap
    version: "2"
  - lib: data_platform_libs.data_models
    version: "1"
  - lib: data_platform_libs.data_interfaces
    version: "0"
<<<<<<< HEAD
  - lib: tls_certificates_interface.tls_certificates
    version: "4"
=======
>>>>>>> b4105ed3
  - lib: rolling_ops.rollingops
    version: "0"

config:
  options:
    profile:
      # TODO: description
      type: string
      default: production
    cluster_name:
      # TODO: description
      type: string
      default: Test Cluster
<<<<<<< HEAD
    
=======

peers:
  cassandra-peers:
    interface: cassandra_peers
  bootstrap:
    interface: rolling_op

>>>>>>> b4105ed3
parts:
  # "poetry-deps" part name is a magic constant
  # https://github.com/canonical/craft-parts/pull/901
  poetry-deps:
    plugin: nil
    build-packages:
      - curl
    override-build: |
      # Use environment variable instead of `--break-system-packages` to avoid failing on older
      # versions of pip that do not recognize `--break-system-packages`
      # `--user` needed (in addition to `--break-system-packages`) for Ubuntu >=24.04
      PIP_BREAK_SYSTEM_PACKAGES=true python3 -m pip install --user --upgrade pip==24.3.1  # renovate: charmcraft-pip-latest

      # Use uv to install poetry so that a newer version of Python can be installed if needed by poetry
      curl --proto '=https' --tlsv1.2 -LsSf https://github.com/astral-sh/uv/releases/download/0.5.15/uv-installer.sh | sh  # renovate: charmcraft-uv-latest
      # poetry 2.0.0 requires Python >=3.9
      if ! "$HOME/.local/bin/uv" python find '>=3.9'
      then
        # Use first Python version that is >=3.9 and available in an Ubuntu LTS
        # (to reduce the number of Python versions we use)
        "$HOME/.local/bin/uv" python install 3.10.12  # renovate: charmcraft-python-ubuntu-22.04
      fi
      "$HOME/.local/bin/uv" tool install --no-python-downloads --python '>=3.9' poetry==2.0.0 --with poetry-plugin-export==1.8.0  # renovate: charmcraft-poetry-latest

      ln -sf "$HOME/.local/bin/poetry" /usr/local/bin/poetry
  # "charm-poetry" part name is arbitrary; use for consistency
  # Avoid using "charm" part name since that has special meaning to charmcraft
  charm-poetry:
    # By default, the `poetry` plugin creates/stages these directories:
    # - lib, src
    #   (https://github.com/canonical/charmcraft/blob/9ff19c328e23b50cc06f04e8a5ad4835740badf4/charmcraft/parts/plugins/_poetry.py#L76-L78)
    # - venv
    #   (https://github.com/canonical/charmcraft/blob/9ff19c328e23b50cc06f04e8a5ad4835740badf4/charmcraft/parts/plugins/_poetry.py#L95
    #   https://github.com/canonical/craft-parts/blob/afb0d652eb330b6aaad4f40fbd6e5357d358de47/craft_parts/plugins/base.py#L270)
    plugin: poetry
    source: .
    after:
      - poetry-deps
    poetry-export-extra-args: ["--only", "main,charm-libs"]
    poetry-pip-extra-args: ["--only-binary=cassandra-driver"]
    build-packages:
      - libffi-dev # Needed to build Python dependencies with Rust from source
      - libssl-dev # Needed to build Python dependencies with Rust from source
      - pkg-config # Needed to build Python dependencies with Rust from source
      - libev-dev
    override-build: |
      # Workaround for https://github.com/canonical/charmcraft/issues/2068
      # rustup used to install rustc and cargo, which are needed to build Python dependencies with Rust from source
      if [[ "$CRAFT_PLATFORM" == ubuntu@20.04:* || "$CRAFT_PLATFORM" == ubuntu@22.04:* ]]
      then
        snap install rustup --classic
      else
        apt-get install rustup -y
      fi

      # If Ubuntu version < 24.04, rustup was installed from snap instead of from the Ubuntu
      # archive—which means the rustup version could be updated at any time. Print rustup version
      # to build log to make changes to the snap's rustup version easier to track
      rustup --version

      # rpds-py (Python package) >=0.19.0 requires rustc >=1.76, which is not available in the
      # Ubuntu 22.04 archive. Install rustc and cargo using rustup instead of the Ubuntu archive
      rustup set profile minimal
      rustup default 1.87.0  # renovate: charmcraft-rust-latest

      craftctl default
      # Include requirements.txt in *.charm artifact for easier debugging
      cp requirements.txt "$CRAFT_PART_INSTALL/requirements.txt"

  # "files" part name is arbitrary; use for consistency
  files:
    plugin: dump
    source: .
    stage:
      - LICENSE<|MERGE_RESOLUTION|>--- conflicted
+++ resolved
@@ -3,6 +3,14 @@
 type: charm
 platforms:
   ubuntu@24.04:amd64:
+
+name: cassandra
+summary: |
+  Charmed Apache Cassandra Operator
+description: |
+  Apache Cassandra is a free and open-source database management system designed to handle large volumes of data across multiple commodity servers. This charm deploys and operate Apache Cassandra on a VM machine environment.
+  Apache Cassandra is a free and open-source software project by the Apache Software Foundation.
+  Users can find out more at the [Apache Cassandra project page](https://cassandra.apache.org/_/index.html).
 
 charm-libs:
   - lib: operator_libs_linux.snap
@@ -11,13 +19,10 @@
     version: "1"
   - lib: data_platform_libs.data_interfaces
     version: "0"
-<<<<<<< HEAD
+  - lib: rolling_ops.rollingops
+    version: "0"
   - lib: tls_certificates_interface.tls_certificates
     version: "4"
-=======
->>>>>>> b4105ed3
-  - lib: rolling_ops.rollingops
-    version: "0"
 
 config:
   options:
@@ -29,9 +34,6 @@
       # TODO: description
       type: string
       default: Test Cluster
-<<<<<<< HEAD
-    
-=======
 
 peers:
   cassandra-peers:
@@ -39,7 +41,16 @@
   bootstrap:
     interface: rolling_op
 
->>>>>>> b4105ed3
+requires:
+  client-certificates:
+    interface: tls-certificates
+    limit: 1
+    optional: true
+  peer-certificates:
+    interface: tls-certificates
+    limit: 1
+    optional: true
+
 parts:
   # "poetry-deps" part name is a magic constant
   # https://github.com/canonical/craft-parts/pull/901
