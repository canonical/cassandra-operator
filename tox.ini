# Copyright 2025 Canonical Ltd.
# See LICENSE file for licensing details.

[tox]
no_package = True
skip_missing_interpreters = True
env_list = lint, unit
min_version = 4.0.0

[vars]
src_path = {tox_root}/src
tests_path = {tox_root}/tests
;lib_path = {tox_root}/lib/charms/operator_name_with_underscores
all_path = {[vars]src_path} {[vars]tests_path}

[testenv]
set_env =
    PYTHONPATH = {tox_root}/lib:{[vars]src_path}
    PYTHONBREAKPOINT=pdb.set_trace
    PY_COLORS=1
pass_env =
    PYTHONPATH
    CHARM_BUILD_DIR
    MODEL_SETTINGS
allowlist_externals =
    poetry

[testenv:format]
description = Apply coding style standards to code
commands_pre =
    poetry install --only format
commands =
    poetry lock
    poetry run ruff format {[vars]all_path} --exclude lib
    poetry run ruff check --fix {[vars]all_path} --exclude lib

[testenv:lint]
deps =
    pyright
description = Check code against coding style standards
allowlist_externals =
    {[testenv]allowlist_externals}
    find
commands_pre =
    poetry install --only lint,main,charm-libs,format
commands =
    poetry run pyright
    poetry check --lock
    poetry run codespell {[vars]all_path}
    poetry run ruff check {[vars]all_path} --exclude lib
    poetry run ruff format --check --diff {[vars]all_path}
    find {[vars]all_path} -type f \( -name "*.sh" -o -name "*.bash" \) -exec poetry run shellcheck --color=always \{\} +

[testenv:unit]
description = Run unit tests
set_env =
    {[testenv]set_env}
commands_pre =
    poetry install --only main,charm-libs,unit --no-root
commands =
    poetry run coverage run --source={[vars]src_path} \
                 -m pytest \
                 --tb native \
                 -v \
                 -s \
                 {posargs} \
                 {[vars]tests_path}/unit
    poetry run coverage report

<<<<<<< HEAD
[testenv:integration-{authentication,charm,config,restart,multinode,scaling,tls,cos,network}]
=======
[testenv:integration-{authentication,charm,config,full-cluster-restart,multinode,scaling,tls,cos,provider,multicluster}]
>>>>>>> b5ca17a5
description = Run integration tests
pass_env =
    CI
set_env =
    authentication: TESTFILE=test_authentication.py
    charm: TESTFILE=test_charm.py
    config: TESTFILE=test_config.py
    restart: TESTFILE=test_restart.py
    multinode: TESTFILE=test_multinode.py
    scaling: TESTFILE=test_scaling.py
    tls: TESTFILE=test_tls.py
    cos: TESTFILE=test_cos.py
<<<<<<< HEAD
    network: TESTFILE=test_network.py
=======
    provider: TESTFILE=test_provider.py
    multicluster: TESTFILE=test_multicluster.py
>>>>>>> b5ca17a5
commands_pre =
    poetry install --only integration
commands =
    poetry run pytest -v \
           -s \
           --tb native \
           --log-cli-level=INFO \
           -x \
           {posargs} \
           {[vars]tests_path}/integration/{env:TESTFILE}<|MERGE_RESOLUTION|>--- conflicted
+++ resolved
@@ -67,11 +67,7 @@
                  {[vars]tests_path}/unit
     poetry run coverage report
 
-<<<<<<< HEAD
-[testenv:integration-{authentication,charm,config,restart,multinode,scaling,tls,cos,network}]
-=======
-[testenv:integration-{authentication,charm,config,full-cluster-restart,multinode,scaling,tls,cos,provider,multicluster}]
->>>>>>> b5ca17a5
+[testenv:integration-{authentication,charm,config,full-cluster-restart,multinode,scaling,tls,cos,provider,multicluster,network}]
 description = Run integration tests
 pass_env =
     CI
@@ -84,12 +80,9 @@
     scaling: TESTFILE=test_scaling.py
     tls: TESTFILE=test_tls.py
     cos: TESTFILE=test_cos.py
-<<<<<<< HEAD
-    network: TESTFILE=test_network.py
-=======
     provider: TESTFILE=test_provider.py
     multicluster: TESTFILE=test_multicluster.py
->>>>>>> b5ca17a5
+    network: TESTFILE=test_network.py
 commands_pre =
     poetry install --only integration
 commands =
