--- conflicted
+++ resolved
@@ -67,11 +67,7 @@
                  {[vars]tests_path}/unit
     poetry run coverage report
 
-<<<<<<< HEAD
-[testenv:integration-{authentication,charm,config,restart,multinode,scaling,tls,cos,provider,multicluster,network,refresh}]
-=======
-[testenv:integration-{authentication,charm,config,restart,multinode,scaling,tls,cos,provider,multicluster,network,kill}]
->>>>>>> 9e62f1a7
+[testenv:integration-{authentication,charm,config,restart,multinode,scaling,tls,cos,provider,multicluster,network,kill,refresh}]
 description = Run integration tests
 pass_env =
     CI
@@ -87,11 +83,8 @@
     provider: TESTFILE=test_provider.py
     multicluster: TESTFILE=test_multicluster.py
     network: TESTFILE=test_network.py
-<<<<<<< HEAD
+    kill: TESTFILE=test_kill.py
     refresh: TESTFILE=test_refresh.py    
-=======
-    kill: TESTFILE=test_kill.py
->>>>>>> 9e62f1a7
 commands_pre =
     poetry install --only integration
 commands =
