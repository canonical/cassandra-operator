#!/usr/bin/env python3
# Copyright 2025 Canonical Ltd.
# See LICENSE file for licensing details.

"""Cluster manager."""

import logging
import socket

from common.exceptions import ExecError
from core.workload import WorkloadBase

logger = logging.getLogger(__name__)

_NODETOOL = "charmed-cassandra.nodetool"


class ClusterManager:
    """Manager of Cassandra cluster, including this unit."""

    def __init__(self, workload: WorkloadBase):
        self._workload = workload

    @property
    def is_healthy(self) -> bool:
        """Whether Cassandra healthy and ready in this unit."""
        try:
            stdout, _ = self._workload.exec([_NODETOOL, "info"], suppress_error_log=True)
<<<<<<< HEAD
            return (
                "Native Transport active: true" in stdout and \
                "(node is not joined to the cluster)" not in stdout
                )
=======
            return "Native Transport active: true" in stdout
>>>>>>> b4105ed3
        except ExecError:
            return False

    @property
    def is_node_in_ring(self) -> bool:
        """Whether Cassandra node has been added to ring."""
        try:
            stdout, _ = self._workload.exec([_NODETOOL, "info"], suppress_error_log=True)
            return (
                "(node is not joined to the cluster)" not in stdout
                )
        except ExecError:
            return False

        
    def network_address(self) -> tuple[str, str]:
        """Get hostname and IP of this unit."""
        hostname = socket.gethostname()
        return socket.gethostbyname(hostname), hostname<|MERGE_RESOLUTION|>--- conflicted
+++ resolved
@@ -26,14 +26,7 @@
         """Whether Cassandra healthy and ready in this unit."""
         try:
             stdout, _ = self._workload.exec([_NODETOOL, "info"], suppress_error_log=True)
-<<<<<<< HEAD
-            return (
-                "Native Transport active: true" in stdout and \
-                "(node is not joined to the cluster)" not in stdout
-                )
-=======
             return "Native Transport active: true" in stdout
->>>>>>> b4105ed3
         except ExecError:
             return False
 
