--- conflicted
+++ resolved
@@ -7,12 +7,8 @@
 import logging
 import re
 from contextlib import contextmanager
-<<<<<<< HEAD
+from ssl import CERT_REQUIRED, PROTOCOL_TLS, SSLContext
 from typing import Generator, Tuple
-=======
-from ssl import CERT_REQUIRED, PROTOCOL_TLS, SSLContext
-from typing import Generator
->>>>>>> e159e39e
 
 from cassandra import AuthenticationFailed
 from cassandra.auth import PlainTextAuthProvider
