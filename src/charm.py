--- conflicted
+++ resolved
@@ -34,10 +34,7 @@
         self.state = ApplicationState(self)
         self.workload = CassandraWorkload()
         self.cluster_manager = ClusterManager(workload=self.workload)
-<<<<<<< HEAD
         self.tls_manager = TLSManager(workload=self.workload)
-=======
->>>>>>> b4105ed3
 
         config_manager = ConfigManager(
             workload=self.workload,
@@ -55,9 +52,8 @@
             workload=self.workload,
             cluster_manager=self.cluster_manager,
             config_manager=config_manager,
-<<<<<<< HEAD
+            bootstrap_manager=bootstrap_manager,
             tls_manager=self.tls_manager,
-            bootstrap_manager=bootstrap_manager,
         )
 
         self.tls_events = TLSEvents(
@@ -68,11 +64,6 @@
             tls_manager=self.tls_manager,
         )
 
-=======
-            bootstrap_manager=bootstrap_manager,
-        )
-
->>>>>>> b4105ed3
     def bootstrap(self, event: RunWithLock) -> None:
         """Start workload and join this unit to the cluster."""
         # TODO: add leader elected hook
