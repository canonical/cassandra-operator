--- conflicted
+++ resolved
@@ -95,12 +95,8 @@
         return False
 
     @override
-<<<<<<< HEAD
     def exec(
         self, command: list[str], cwd: str | None = None, suppress_error_log: bool = False) -> tuple[str, str]:
-=======
-    def exec(self, command: list[str], suppress_error_log: bool = False) -> tuple[str, str]:
->>>>>>> d225c4cc
         try:
             result = subprocess.run(
                 command,
