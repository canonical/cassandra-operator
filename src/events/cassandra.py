--- conflicted
+++ resolved
@@ -66,7 +66,6 @@
         self.state.unit.workload_state = UnitWorkloadState.WAITING_FOR_START
         self._update_network_address()
 
-<<<<<<< HEAD
         if not self.state.unit.peer_tls.ready and not self.state.cluster.internal_ca:
             if not self.charm.unit.is_leader():
                 event.defer()
@@ -77,10 +76,6 @@
 
         self._setup_internal_credentials()
 
-
-        if self.charm.unit.is_leader():
-            self.state.cluster.seeds = [self.state.unit.peer_url]        
-=======
         if not self.charm.unit.is_leader() and not self.state.cluster.is_active:
             logger.debug("Deferring on_start for unit due to cluster isn't initialized yet")
             event.defer()
@@ -88,24 +83,16 @@
 
         if self.charm.unit.is_leader():
             self.state.cluster.seeds = [self.state.unit.peer_url]
->>>>>>> d273e9eb
 
         try:
             self.config_manager.render_env(
                 cassandra_limit_memory_mb=1024 if self.charm.config.profile == "testing" else None
             )
-<<<<<<< HEAD
-
-=======
->>>>>>> d273e9eb
             self.config_manager.render_cassandra_config(
                 cluster_name=self.charm.config.cluster_name,
                 listen_address=self.state.unit.ip,
                 seeds=self.state.cluster.seeds,
-<<<<<<< HEAD
                 enable_tls=True,
-=======
->>>>>>> d273e9eb
             )
         except ValidationError as e:
             logger.debug(f"Config haven't passed validation: {e}")
@@ -124,6 +111,7 @@
                 cluster_name=self.charm.config.cluster_name,
                 listen_address=self.state.unit.ip,
                 seeds=self.state.cluster.seeds,
+                enable_tls=True,
             )
         except ValidationError as e:
             logger.debug(f"Config haven't passed validation: {e}")
@@ -172,10 +160,6 @@
         ] and (self.charm.unit.is_leader() or self.state.cluster.is_active):
             event.add_status(Status.STARTING.value)
 
-<<<<<<< HEAD
-        if not self.state.unit.peer_tls.ready and not self.state.cluster.internal_ca:
-            event.add_status(Status.NO_INTERNAL_TLS.value)
-=======
         event.add_status(Status.ACTIVE.value)
 
     def _on_collect_app_status(self, event: CollectStatusEvent) -> None:
@@ -185,7 +169,9 @@
             event.add_status(Status.INVALID_CONFIG.value)
 
         event.add_status(Status.ACTIVE.value)
->>>>>>> d273e9eb
+
+        if not self.state.unit.peer_tls.ready and not self.state.cluster.internal_ca:
+            event.add_status(Status.NO_INTERNAL_TLS.value)
 
     def _update_network_address(self) -> bool:
         """TODO."""
