--- conflicted
+++ resolved
@@ -431,16 +431,7 @@
         if self.state.cluster.auth_repair != AuthRepairState.UNPLANNED:
             event.add_status(Status.REPAIRING_AUTH.value)
 
-<<<<<<< HEAD
         if self._handle_refresh_manager_low_priority(event):
-=======
-        if self.refresh_manager.is_initialized and (
-            refresh_status := self.refresh_manager.unit_status_lower_priority(
-                workload_is_running=self.workload.is_alive,
-            )
-        ):
-            event.add_status(refresh_status)
->>>>>>> 99f12629
             return
 
         event.add_status(Status.ACTIVE.value)
