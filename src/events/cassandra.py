--- conflicted
+++ resolved
@@ -50,12 +50,8 @@
         tls_manager: TLSManager,
         setup_internal_certificates: Callable[[Sans], bool],
         database_manager: DatabaseManager,
-<<<<<<< HEAD
         acquire_operator_password: Callable[[], str],
-=======
-        read_auth_secret: Callable[[str], str],
         restart: Callable[[], None],
->>>>>>> e159e39e
     ):
         super().__init__(charm, key="cassandra_events")
         self.charm = charm
@@ -66,12 +62,8 @@
         self.tls_manager = tls_manager
         self.setup_internal_certificates = setup_internal_certificates
         self.database_manager = database_manager
-<<<<<<< HEAD
         self.acquire_operator_password = acquire_operator_password
-=======
-        self.read_auth_secret = read_auth_secret
         self.restart = restart
->>>>>>> e159e39e
 
         self.framework.observe(self.charm.on.start, self._on_start)
         self.framework.observe(self.charm.on.install, self._on_install)
@@ -244,16 +236,8 @@
             if event.secret.id != self.charm.config.system_users:
                 return
 
-<<<<<<< HEAD
-            if self.state.unit.workload_state != UnitWorkloadState.ACTIVE:
-                logger.debug(
-                    """Deferring on_secret_changed due trelated to
-                    client charmso inactive unit workload state"""
-                )
-=======
             if not self.state.unit.is_operational:
                 logger.debug("Deferring on_secret_changed due to unit not being operational")
->>>>>>> e159e39e
                 event.defer()
                 return
 
