--- conflicted
+++ resolved
@@ -175,12 +175,8 @@
             with attempt:
                 self.database_manager.init_admin(password)
         self.state.cluster.operator_password_secret = password
-<<<<<<< HEAD
-        self.cluster_manager.prepare_shutdown()
-=======
 
         self.node_manager.prepare_shutdown()
->>>>>>> e159e39e
 
     def _start_subordinate(self, event: StartEvent) -> None:
         if not self.state.cluster.is_active and not self.state.unit.is_seed:
@@ -297,10 +293,6 @@
                 )
                 event.defer()
                 return
-<<<<<<< HEAD
-        if self.charm.unit.is_leader():
-            self._recover_seeds(event)
-=======
             self.node_manager.decommission()
         elif self.charm.unit.is_leader():
             if not self.state.unit.is_config_change_eligible:
@@ -310,7 +302,6 @@
                 event.defer()
                 return
             self._recover_seeds()
->>>>>>> e159e39e
 
     def _on_leader_elected(self, event: LeaderElectedEvent) -> None:
         if not self.state.unit.is_ready:
