#!/usr/bin/env python3
# Copyright 2025 Canonical Ltd.
# See LICENSE file for licensing details.

"""Application state definition."""

from dataclasses import dataclass
import logging
<<<<<<< HEAD
import json
from enum import StrEnum
from typing import List, Optional
=======
from enum import StrEnum
>>>>>>> d225c4cc

from charms.data_platform_libs.v0.data_interfaces import (
    Data,
    DataPeerData,
    DataPeerOtherUnitData,
    DataPeerUnitData,
)

from charms.tls_certificates_interface.v4.tls_certificates import (
    Certificate,
    CertificateSigningRequest,
    PrivateKey,
)
from ops import Application, CharmBase, Object, Relation, Unit

PEER_RELATION = "cassandra-peers"
CASSANDRA_PEER_PORT = 7000
CASSANDRA_CLIENT_PORT = 9042

logger = logging.getLogger(__name__)

class TLSScope(StrEnum):
    """Enum for TLS scopes."""

    PEER = "peer"  # for internal communications
    CLIENT = "client"  # for external/client communications

<<<<<<< HEAD

class ClusterState(StrEnum):
    """TODO."""

    UNKNOWN = ""
=======
class ClusterState(StrEnum):
    """Current state of the Cassandra cluster."""

    UNKNOWN = ""
    """Cassandra cluster isn't yet initialized by the leader unit."""
>>>>>>> d225c4cc
    ACTIVE = "active"
    """Cassandra cluster is initialized by the leader unit and active."""


class UnitWorkloadState(StrEnum):
<<<<<<< HEAD
    """TODO."""

    INSTALLING = ""
    WAITING_FOR_START = "waiting_for_start"
=======
    """Current state of the Cassandra workload."""

    INSTALLING = ""
    """Cassandra is installing."""
    WAITING_FOR_START = "waiting_for_start"
    """Subordinate unit is waiting for leader to initialize cluster before it starts workload."""
>>>>>>> d225c4cc
    STARTING = "starting"
    """Cassandra is starting."""
    ACTIVE = "active"
    """Cassandra is active and ready."""

    
class RelationState:
    """Basic class for relation bag mapping classes."""

    def __init__(
        self,
        relation: Relation | None,
        data_interface: Data,
        component: Unit | Application | None,
    ):
        self.relation = relation
        self.data_interface = data_interface
        self.component = component
        self.relation_data = self.data_interface.as_dict(self.relation.id) if self.relation else {}

    def _field_setter_wrapper(self, field: str, value: str) -> None:
        if not self.relation:
            logger.error(
                f"Field `{field}` were attempted to be written on the relation before it exists."
            )
            return

        if value == "":
            try:
                del self.relation_data[field]
            except KeyError:
                pass
        else:
            self.relation_data.update({field: value})            

@dataclass
class ResolvedTLSState:
    private_key: PrivateKey
    ca: Certificate
    certificate: Certificate
    chain: list[Certificate]
    bundle: list[Certificate]
            
class TLSState(RelationState):
    """State collection metadata for TLS credentials."""

    def __init__(
        self,
        relation: Relation | None,
        data_interface: Data,
        component: Unit,
        scope: TLSScope):
        self.scope = scope
        super().__init__(relation, data_interface, component)

    @property
    def private_key(self) -> Optional[PrivateKey]:
        """The unit private-key set during `certificates_joined`.

        Returns:
            String of key contents
            Empty if key not yet generated
        """
        raw = self.relation_data.get(f"{self.scope.value}-private-key", "")
        if not raw:
            return None
        return PrivateKey.from_string(raw)

    @private_key.setter
    def private_key(self, value: PrivateKey) -> None:
        self._field_setter_wrapper(f"{self.scope.value}-private-key", value.raw)

    @property
    def csr(self) -> Optional[CertificateSigningRequest]:
        """The unit cert signing request.

        Returns:
            String of csr contents
            Empty if csr not yet generated
        """
        raw = self.relation_data.get(f"{self.scope.value}-csr", "")
        if not raw:
            return None
        return CertificateSigningRequest.from_string(raw)

    @csr.setter
    def csr(self, value: CertificateSigningRequest) -> None:
        self._field_setter_wrapper(f"{self.scope.value}-csr", value.raw)

    @property
    def certificate(self) -> Optional[Certificate]:
        """The signed unit certificate from the provider relation."""
        raw = self.relation_data.get(f"{self.scope.value}-certificate", "")
        if not raw:
            return None
        return Certificate.from_string(raw)

    @certificate.setter
    def certificate(self, value: Certificate) -> None:
        self._field_setter_wrapper(f"{self.scope.value}-certificate", value.raw)

    @property
    def ca(self) -> Optional[Certificate]:
        """The ca used to sign unit cert.

        Returns:
            String of ca contents in PEM format
            Empty if cert not yet generated/signed
        """
        # defaults to ca for backwards compatibility after field change introduced with secrets
        raw = self.relation_data.get(f"{self.scope.value}-ca-cert", "")
        if not raw:
            return None

        return Certificate.from_string(raw)

    @ca.setter
    def ca(self, value: Certificate) -> None:
        self._field_setter_wrapper(f"{self.scope.value}-ca-cert", value.raw)

    @property
    def chain(self) -> List[Certificate]:
        """The chain used to sign the unit cert."""
        raw = self.relation_data.get(f"{self.scope.value}-chain")
        if not raw:
            return []
        return [Certificate.from_string(c) for c in json.loads(raw)]

    @chain.setter
    def chain(self, value: List[Certificate]) -> None:
        """Sets the chain used to sign the unit cert."""
        self._field_setter_wrapper(f"{self.scope.value}-chain", json.dumps([str(c) for c in value]))

    @property
    def bundle(self) -> List[Certificate]:
        """The cert bundle used for TLS identity."""
        if not all([self.certificate, self.ca]):
            return []

        cert = self.certificate
        ca = self.ca
        if not cert or not ca:
            return []
        return list(dict.fromkeys([cert, ca] + self.chain))
    
    @property
    def rotation(self) -> bool:
        """Whether or not CA/chain rotation is in progress."""
        return bool(self.relation_data.get(f"{self.scope.value}-rotation", ""))

    @rotation.setter
    def rotation(self, value: bool) -> None:
        _value = "" if not value else "true"
        self._field_setter_wrapper(f"{self.scope.value}-rotation", _value)

    @property
    def ready(self) -> bool:
        """Returns True if all the necessary TLS relation data has been set, False otherwise."""
        return all([self.certificate, self.ca, self.private_key])

    def resolved(self) -> ResolvedTLSState:
        if not self.certificate or not self.private_key or not self.ca:
            raise RuntimeError("TLS state is incomplete")
        return ResolvedTLSState(
            private_key=self.private_key,
            ca=self.ca,
            certificate=self.certificate,
            chain=self.chain,
            bundle=self.bundle,
        )
    

            
class UnitContext(RelationState):
    """Unit context of the application state.

    Provides mappings for the unit data bag of peer relation.
    """

    def __init__(
        self,
        relation: Relation | None,
        data_interface: DataPeerUnitData,
        component: Unit,
    ):
        super().__init__(relation, data_interface, component)
        self.unit = component

    @property
    def unit_id(self) -> int:
        """The id of the unit from the unit name."""
        return int(self.unit.name.split("/")[1])

    @property
    def unit_name(self) -> str:
        """Unit name."""
        return self.unit.name

    @property
    def hostname(self) -> str:
        """The hostname for the unit."""
        return self.relation_data.get("hostname", "")

    @hostname.setter
    def hostname(self, value: str) -> None:
        self._field_setter_wrapper("hostname", value)

    @property
    def ip(self) -> str:
        """The IP address for the unit."""
        return self.relation_data.get("ip", "")

    @ip.setter
    def ip(self, value: str) -> None:
        self._field_setter_wrapper("ip", value)

    @property
    def peer_url(self) -> str:
        """The internode connection endpoint for the cassandra server from unit IP."""
        return f"{self.ip}:{CASSANDRA_PEER_PORT}"

    @property
    def client_url(self) -> str:
        """The client connection endpoint for the cassandra server from unit IP."""
        return f"{self.ip}:{CASSANDRA_CLIENT_PORT}"

    @property
    def workload_state(self) -> UnitWorkloadState:
<<<<<<< HEAD
        """TODO."""
=======
        """Current state of the Cassandra workload."""
>>>>>>> d225c4cc
        return self.relation_data.get("workload_state", UnitWorkloadState.INSTALLING)

    @workload_state.setter
    def workload_state(self, value: UnitWorkloadState) -> None:
        self._field_setter_wrapper("workload_state", value.value)
<<<<<<< HEAD

    # --- TLS ---
    @property
    def peer_tls(self) -> TLSState:
        """TLS state for internal (peer) communications."""
        return TLSState(self.relation, self.data_interface, self.unit, TLSScope.PEER)

    @property
    def client_tls(self) -> TLSState:
        """TLS state for external (client) communications."""
        return TLSState(self.relation, self.data_interface, self.unit, TLSScope.CLIENT)

    @property
    def keystore_password(self) -> str:
        """The unit keystore password set during `certificates_joined`.

        Returns:
            String of password
            None if password not yet generated
        """
        return self.relation_data.get("keystore-password", "")

    @property
    def truststore_password(self) -> str:
        """The unit truststore password set during `certificates_joined`.

        Returns:
            String of password
            None if password not yet generated
        """
        return self.relation_data.get("truststore-password", "")
        
=======
>>>>>>> d225c4cc


class ClusterContext(RelationState):
    """Cluster context of the application state.

    Provides mappings for the application data bag of peer relation.
    """

    def __init__(
        self,
        relation: Relation | None,
        data_interface: DataPeerData,
        component: Application,
    ):
        super().__init__(relation, data_interface, component)
        self.app = component


    @property
    def seeds(self) -> list[str]:
<<<<<<< HEAD
        """TODO."""
        seeds = self.relation_data.get("seeds", "")
        return seeds.split(",") if seeds else []

    @seeds.setter
    def seeds(self, value: list[str]) -> None:
        self._field_setter_wrapper("seeds", ",".join(value))    
        
    @property
    def seeds(self) -> list[str]:
        """TODO."""
=======
        """List of peer urls of Cassandra seed nodes."""
>>>>>>> d225c4cc
        seeds = self.relation_data.get("seeds", "")
        return seeds.split(",") if seeds else []

    @seeds.setter
    def seeds(self, value: list[str]) -> None:
        self._field_setter_wrapper("seeds", ",".join(value))

    @property
    def state(self) -> ClusterState:
<<<<<<< HEAD
        """The cluster state ('new' or 'existing') of the cassandra cluster."""
=======
        """Current state of the Cassandra cluster."""
>>>>>>> d225c4cc
        return self.relation_data.get("cluster_state", ClusterState.UNKNOWN)

    @state.setter
    def state(self, value: ClusterState) -> None:
<<<<<<< HEAD
        """TODO."""
=======
>>>>>>> d225c4cc
        self._field_setter_wrapper("cluster_state", value.value)

    @property
    def is_active(self) -> bool:
<<<<<<< HEAD
        """TODO."""
=======
        """Whether Cassandra cluster state is `ACTIVE`."""
>>>>>>> d225c4cc
        return self.state == ClusterState.ACTIVE

    # --- TLS ---
    @property
    def internal_ca(self) -> Certificate | None:
        """The internal CA certificate used for the peer relations."""
        ca = self.relation_data.get("internal-ca", "")
        ca_key = self.internal_ca_key

        if ca_key is None or not ca:
            return None

        return Certificate.from_string(ca)

    @internal_ca.setter
    def internal_ca(self, value: Certificate) -> None:
        self._field_setter_wrapper("internal-ca", str(value))

    @property
    def internal_ca_key(self) -> PrivateKey | None:
        """The private key of internal CA certificate used for the peer relations."""
        if not (ca_key := self.relation_data.get("internal-ca-key", "")):
            return None

        return PrivateKey.from_string(ca_key)

    @internal_ca_key.setter
    def internal_ca_key(self, value: PrivateKey) -> None:
        self._field_setter_wrapper("internal-ca-key", str(value))

    @property
    def peer_cluster_ca(self) -> List[Certificate]:
        raw = self.relation_data.get("bundle", "")
        if not raw:
            return []
        return [Certificate.from_string(c) for c in json.loads(raw)]

    @peer_cluster_ca.setter
    def peer_cluster_ca(self, value: List[Certificate]) -> None:
        self._field_setter_wrapper("bundle", json.dumps([str(c) for c in value]))
    

class ApplicationState(Object):
    """Mappings for the charm relations that forms global application state."""

    def __init__(self, charm: CharmBase):
        super().__init__(parent=charm, key="charm_state")
        self.peer_app_interface = DataPeerData(
            self.model,
            relation_name=PEER_RELATION,
        )
        self.peer_unit_interface = DataPeerUnitData(self.model, relation_name=PEER_RELATION)

    @property
    def peer_relation(self) -> Relation | None:
        """Cluster peer relation."""
        return self.model.get_relation(PEER_RELATION)

    @property
    def peer_relation_units(self) -> dict[Unit, DataPeerOtherUnitData]:
        """Unit data interface of all units in the cluster peer relation."""
        if not self.peer_relation or not self.peer_relation.units:
            return {}

        return {
            unit: DataPeerOtherUnitData(model=self.model, unit=unit, relation_name=PEER_RELATION)
            for unit in self.peer_relation.units
        }

    @property
    def cluster(self) -> ClusterContext:
        """Cluster context."""
        return ClusterContext(
            relation=self.peer_relation,
            data_interface=self.peer_app_interface,
            component=self.model.app,
        )

    @property
    def unit(self) -> UnitContext:
        """This unit context."""
        return UnitContext(
            relation=self.peer_relation,
            data_interface=self.peer_unit_interface,
            component=self.model.unit,
        )

    @property
    def units(self) -> set[UnitContext]:
        """Contexts of all the units in the cluster peer relation, including this unit itself."""
        return {self.unit, *self.other_units}

    @property
    def other_units(self) -> set[UnitContext]:
        """Contexts of other units in the cluster peer relation."""
        return {
            UnitContext(
                relation=self.peer_relation,
                data_interface=data_interface,
                component=unit,
            )
            for unit, data_interface in self.peer_relation_units.items()
        }<|MERGE_RESOLUTION|>--- conflicted
+++ resolved
@@ -6,13 +6,9 @@
 
 from dataclasses import dataclass
 import logging
-<<<<<<< HEAD
 import json
 from enum import StrEnum
 from typing import List, Optional
-=======
-from enum import StrEnum
->>>>>>> d225c4cc
 
 from charms.data_platform_libs.v0.data_interfaces import (
     Data,
@@ -36,41 +32,26 @@
 
 class TLSScope(StrEnum):
     """Enum for TLS scopes."""
-
+    
     PEER = "peer"  # for internal communications
     CLIENT = "client"  # for external/client communications
 
-<<<<<<< HEAD
-
-class ClusterState(StrEnum):
-    """TODO."""
-
-    UNKNOWN = ""
-=======
 class ClusterState(StrEnum):
     """Current state of the Cassandra cluster."""
 
     UNKNOWN = ""
     """Cassandra cluster isn't yet initialized by the leader unit."""
->>>>>>> d225c4cc
     ACTIVE = "active"
     """Cassandra cluster is initialized by the leader unit and active."""
 
 
 class UnitWorkloadState(StrEnum):
-<<<<<<< HEAD
-    """TODO."""
-
-    INSTALLING = ""
-    WAITING_FOR_START = "waiting_for_start"
-=======
     """Current state of the Cassandra workload."""
 
     INSTALLING = ""
     """Cassandra is installing."""
     WAITING_FOR_START = "waiting_for_start"
     """Subordinate unit is waiting for leader to initialize cluster before it starts workload."""
->>>>>>> d225c4cc
     STARTING = "starting"
     """Cassandra is starting."""
     ACTIVE = "active"
@@ -299,17 +280,12 @@
 
     @property
     def workload_state(self) -> UnitWorkloadState:
-<<<<<<< HEAD
-        """TODO."""
-=======
         """Current state of the Cassandra workload."""
->>>>>>> d225c4cc
         return self.relation_data.get("workload_state", UnitWorkloadState.INSTALLING)
 
     @workload_state.setter
     def workload_state(self, value: UnitWorkloadState) -> None:
         self._field_setter_wrapper("workload_state", value.value)
-<<<<<<< HEAD
 
     # --- TLS ---
     @property
@@ -342,8 +318,6 @@
         """
         return self.relation_data.get("truststore-password", "")
         
-=======
->>>>>>> d225c4cc
 
 
 class ClusterContext(RelationState):
@@ -364,21 +338,7 @@
 
     @property
     def seeds(self) -> list[str]:
-<<<<<<< HEAD
-        """TODO."""
-        seeds = self.relation_data.get("seeds", "")
-        return seeds.split(",") if seeds else []
-
-    @seeds.setter
-    def seeds(self, value: list[str]) -> None:
-        self._field_setter_wrapper("seeds", ",".join(value))    
-        
-    @property
-    def seeds(self) -> list[str]:
-        """TODO."""
-=======
         """List of peer urls of Cassandra seed nodes."""
->>>>>>> d225c4cc
         seeds = self.relation_data.get("seeds", "")
         return seeds.split(",") if seeds else []
 
@@ -388,30 +348,18 @@
 
     @property
     def state(self) -> ClusterState:
-<<<<<<< HEAD
-        """The cluster state ('new' or 'existing') of the cassandra cluster."""
-=======
         """Current state of the Cassandra cluster."""
->>>>>>> d225c4cc
         return self.relation_data.get("cluster_state", ClusterState.UNKNOWN)
 
     @state.setter
     def state(self, value: ClusterState) -> None:
-<<<<<<< HEAD
-        """TODO."""
-=======
->>>>>>> d225c4cc
         self._field_setter_wrapper("cluster_state", value.value)
 
     @property
     def is_active(self) -> bool:
-<<<<<<< HEAD
-        """TODO."""
-=======
         """Whether Cassandra cluster state is `ACTIVE`."""
->>>>>>> d225c4cc
         return self.state == ClusterState.ACTIVE
-
+    
     # --- TLS ---
     @property
     def internal_ca(self) -> Certificate | None:
