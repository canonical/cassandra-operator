--- conflicted
+++ resolved
@@ -15,10 +15,6 @@
     ACTIVE = ActiveStatus()
     INSTALLING = MaintenanceStatus("installing Cassandra")
     STARTING = MaintenanceStatus("waiting for Cassandra to start")
-<<<<<<< HEAD
-    INVALID_CONFIG = BlockedStatus("invalid config")
-    NO_INTERNAL_TLS = WaitingStatus("waiting for internal TLS setup")
-=======
     WAITING_FOR_CLUSTER = WaitingStatus("waiting for cluster to start")
     INVALID_CONFIG = BlockedStatus("invalid config")
->>>>>>> d273e9eb
+    NO_INTERNAL_TLS = WaitingStatus("waiting for internal TLS setup")