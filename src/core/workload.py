#!/usr/bin/env python3
# Copyright 2025 Canonical Ltd.
# See LICENSE file for licensing details.

"""TODO."""

from abc import ABC, abstractmethod
from typing import Literal

from charmlibs import pathops

from core.state import TLSScope

Substrate = Literal["vm", "k8s"]


class CassandraPaths:
    """TODO."""

    env: pathops.PathProtocol
    config_dir: pathops.PathProtocol
    data_dir: pathops.PathProtocol

    @property
    def config(self) -> pathops.PathProtocol:
        """TODO."""
        return self.config_dir / "cassandra.yaml"

    @property
    def tls_directory(self) -> pathops.PathProtocol:
        """TODO."""
        return self.config_dir / "tls"

    @property
    def peer_truststore(self) -> pathops.PathProtocol:
        """TODO."""
        return self.tls_directory / f"{TLSScope.PEER.value}-truststore.jks"    

    @property
    def peer_keystore(self) -> pathops.PathProtocol:
        """TODO."""
        return self.tls_directory / f"{TLSScope.PEER.value}-keystore.p12"    

    @property
    def client_truststore(self) -> pathops.PathProtocol:
        """TODO."""
        return self.tls_directory / f"{TLSScope.CLIENT.value}-truststore.jks"    

    @property
    def client_keystore(self) -> pathops.PathProtocol:
        """TODO."""
        return self.tls_directory / f"{TLSScope.CLIENT.value}-keystore.p12"    

    
    @property
    def commitlog_directory(self) -> pathops.PathProtocol:
        """TODO."""
        return self.data_dir / "commitlog"

    @property
    def data_file_directory(self) -> pathops.PathProtocol:
        """TODO."""
        return self.data_dir / "data"

    @property
    def hints_directory(self) -> pathops.PathProtocol:
        """TODO."""
        return self.data_dir / "hints"

    @property
    def saved_caches_directory(self) -> pathops.PathProtocol:
        """TODO."""
        return self.data_dir / "saved_caches"


class WorkloadBase(ABC):
    """Base interface for common workload operations."""

    substrate: Substrate
    cassandra_paths: CassandraPaths

    @abstractmethod
    def start(self) -> None:
        """Start the workload service."""
        pass

    @abstractmethod
    def install(self) -> None:
        """Install the cassandra snap."""
        pass

    @abstractmethod
    def alive(self) -> bool:
        """Check if the workload is running.

        Returns:
            bool: True if the workload is running, False otherwise.
        """
        pass

    @abstractmethod
    def stop(self) -> None:
        """Stop the workload service."""
        pass

    @abstractmethod
    def restart(self) -> None:
        """Restart the workload service."""
        pass

    @abstractmethod
    def remove_file(self, file: str) -> None:
        """Remove a file.

        Args:
            file (str): Path to the file.
        """
        pass

    @abstractmethod
    def remove_directory(self, directory: str) -> None:
        """Remove a directory.

        Args:
            directory (str): Path to the directory.
        """
        pass

    @abstractmethod
    def path_exists(self, path: str) -> bool:
        """Check if a file or directory exists.

        Args:
            path (str): Path to the file or directory.

        Returns:
            bool: True if the file or directory exists, False otherwise.
        """
        pass

    @abstractmethod
<<<<<<< HEAD
    def exec(
        self, command: list[str], cwd: str | None = None) -> tuple[str, str]:
=======
    def exec(self, command: list[str], suppress_error_log: bool = False) -> tuple[str, str]:
>>>>>>> d273e9eb
        """Run a command on the workload substrate."""
        pass<|MERGE_RESOLUTION|>--- conflicted
+++ resolved
@@ -139,11 +139,7 @@
         pass
 
     @abstractmethod
-<<<<<<< HEAD
     def exec(
-        self, command: list[str], cwd: str | None = None) -> tuple[str, str]:
-=======
-    def exec(self, command: list[str], suppress_error_log: bool = False) -> tuple[str, str]:
->>>>>>> d273e9eb
+        self, command: list[str], cwd: str | None = None, suppress_error_log: bool = False) -> tuple[str, str]:
         """Run a command on the workload substrate."""
         pass