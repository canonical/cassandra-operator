#!/usr/bin/env python3
# Copyright 2025 Canonical Ltd.
# See LICENSE file for licensing details.

"""Workload definition."""

from abc import ABC, abstractmethod
from typing import Literal

from charmlibs import pathops

from core.state import TLSScope

Substrate = Literal["vm", "k8s"]


class CassandraPaths:
    """Filesystem paths of the Cassandra workload."""

    env: pathops.PathProtocol
    config_dir: pathops.PathProtocol
    data_dir: pathops.PathProtocol

    @property
    def config(self) -> pathops.PathProtocol:
        """Main config file."""
        return self.config_dir / "cassandra.yaml"

    @property
    def tls_directory(self) -> pathops.PathProtocol:
        """TODO."""
        return self.config_dir / "tls"

    @property
    def peer_truststore(self) -> pathops.PathProtocol:
        """TODO."""
        return self.tls_directory / f"{TLSScope.PEER.value}-truststore.jks"    

    @property
    def peer_keystore(self) -> pathops.PathProtocol:
        """TODO."""
        return self.tls_directory / f"{TLSScope.PEER.value}-keystore.p12"    

    @property
    def client_truststore(self) -> pathops.PathProtocol:
        """TODO."""
        return self.tls_directory / f"{TLSScope.CLIENT.value}-truststore.jks"    

    @property
    def client_keystore(self) -> pathops.PathProtocol:
        """TODO."""
        return self.tls_directory / f"{TLSScope.CLIENT.value}-keystore.p12"    

    
    @property
    def commitlog_directory(self) -> pathops.PathProtocol:
        """Commitlog data directory."""
        return self.data_dir / "commitlog"

    @property
    def data_file_directory(self) -> pathops.PathProtocol:
        """Main data directory."""
        return self.data_dir / "data"

    @property
    def hints_directory(self) -> pathops.PathProtocol:
        """Hints data directory."""
        return self.data_dir / "hints"

    @property
    def saved_caches_directory(self) -> pathops.PathProtocol:
        """Saved caches data directory."""
        return self.data_dir / "saved_caches"


class WorkloadBase(ABC):
    """Base interface for workload operations."""

    substrate: Substrate
    cassandra_paths: CassandraPaths

    @abstractmethod
    def start(self) -> None:
        """Start Cassandra service."""
        pass

    @abstractmethod
    def install(self) -> None:
        """Install Cassandra."""
        pass

    @abstractmethod
    def is_alive(self) -> bool:
        """Whether Cassandra service running."""
        pass

    @abstractmethod
    def stop(self) -> None:
        """Stop Cassandra service."""
        pass

    @abstractmethod
    def restart(self) -> None:
        """Restart Cassandra service."""
        pass

    @abstractmethod
    def remove_file(self, file: str) -> None:
        """Remove file."""
        pass

    @abstractmethod
    def remove_directory(self, directory: str) -> None:
        """Remove directory recursively."""
        pass

    @abstractmethod
    def path_exists(self, path: str) -> bool:
        """Check if file or directory exists."""
        pass

    @abstractmethod
<<<<<<< HEAD
    def exec(
        self, command: list[str], cwd: str | None = None, suppress_error_log: bool = False) -> tuple[str, str]:
        """Run a command on the workload substrate."""
=======
    def exec(self, command: list[str], suppress_error_log: bool = False) -> tuple[str, str]:
        """Execute command."""
>>>>>>> d225c4cc
        pass<|MERGE_RESOLUTION|>--- conflicted
+++ resolved
@@ -120,12 +120,7 @@
         pass
 
     @abstractmethod
-<<<<<<< HEAD
     def exec(
         self, command: list[str], cwd: str | None = None, suppress_error_log: bool = False) -> tuple[str, str]:
         """Run a command on the workload substrate."""
-=======
-    def exec(self, command: list[str], suppress_error_log: bool = False) -> tuple[str, str]:
-        """Execute command."""
->>>>>>> d225c4cc
         pass