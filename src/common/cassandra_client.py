--- conflicted
+++ resolved
@@ -33,16 +33,12 @@
 
     @contextmanager
     def _session(self, keyspace: str | None = None) -> Generator[Session, None, None]:
-<<<<<<< HEAD
-        cluster = Cluster(contact_points=self.hosts, auth_provider=self.auth_provider)
-=======
         cluster = Cluster(
             auth_provider=self.auth_provider,
             contact_points=self.hosts,
             protocol_version=5,
             execution_profiles={EXEC_PROFILE_DEFAULT: self.execution_profile},
         )
->>>>>>> d273e9eb
         session = cluster.connect()
         if keyspace:
             session.set_keyspace(keyspace)
